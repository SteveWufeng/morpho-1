--- conflicted
+++ resolved
@@ -6,25 +6,17 @@
 // expect: [ 0 1 ]
 // expect: [ 2 3 ]
 
-<<<<<<< HEAD
 
-=======
->>>>>>> 0505adfa
 print 1-a
 // expect: [ 0 -1 ]
 // expect: [ -2 -3 ]
 
-<<<<<<< HEAD
-print a+1
-// expect: [ 2 3 ]
-// expect: [ 4 5 ]
-=======
 
 print a+1
 // expect: [ 2 3 ]
 // expect: [ 4 5 ]
 
->>>>>>> 0505adfa
+
 print 1+a
 // expect: [ 2 3 ]
 // expect: [ 4 5 ]