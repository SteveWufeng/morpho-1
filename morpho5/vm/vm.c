--- conflicted
+++ resolved
@@ -1411,13 +1411,8 @@
 													&array_slicecopy,ndim,&reg[b],&newval);
 					if (err!=ARRAY_OK) ERROR(array_error(err));
 					
-<<<<<<< HEAD
-					if (!MORPHO_ISNIL(newVal)) {
-						reg[b] = newVal;
-=======
 					if (!MORPHO_ISNIL(newval)) {
 						reg[b] = newval;
->>>>>>> d14bac56
 						vm_bindobject(v, reg[b]);
 					} else  ERROR(VM_NONNUMINDX);
 				}
