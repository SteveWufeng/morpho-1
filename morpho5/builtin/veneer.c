--- conflicted
+++ resolved
@@ -1178,11 +1178,7 @@
         } else {
 			objectarrayerror err = getslice(&MORPHO_SELF(args),&list_slicedim,&list_sliceconstructor,&list_slicecopy,nargs,&MORPHO_GETARG(args, 0),&out);
 			if (err!=ARRAY_OK) MORPHO_RAISE(v, array_to_list_error(err) );
-<<<<<<< HEAD
-			if (!MORPHO_ISNIL(out)){
-=======
 			if (MORPHO_ISOBJECT(out)){
->>>>>>> d14bac56
 				morpho_bindobjects(v,1,&out);
 			} else MORPHO_RAISE(v, VM_NONNUMINDX);
 
