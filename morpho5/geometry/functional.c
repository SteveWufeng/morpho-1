--- conflicted
+++ resolved
@@ -18,14 +18,11 @@
 #include "field.h"
 #include "selection.h"
 #include "integrate.h"
-
-<<<<<<< HEAD
+#include <math.h>
+
 #ifndef M_PI
     #define M_PI 3.14159265358979323846
 #endif
-=======
-#include <math.h>
->>>>>>> 9a2fa582
 
 static value functional_gradeproperty;
 static value functional_fieldproperty;
